"""Contains content for engineering materials"""

import os

import pandas as pd
import numpy as np

import mechapy.units as units

METAL_TENSILE_PROPS = os.path.join(os.path.dirname(__file__), 'data', 'metal_mat_props.csv')
BASE_METAL_PROPS = os.path.join(os.path.dirname(__file__), 'data', 'base_metal_props.csv')


<<<<<<< HEAD
class CustomMaterial(object):
    """Base material class, which covers metals and nonmetals

    Parameters
    ----------
    name : str
    density : Quantity
        [mass] / [volume]
    tensile_strength : Quantity
        [force] / [length] ** 2
    mod_elast : Quantity
        [force] / [length] ** 2
        Modulus of elasticity (or flexural modulus for polymer

    Other Notes
    -----------
    Use keyword arguments to freely add any other useful attributes
    """
    def __init__(self, name, density, tensile_strength, mod_elast, **kwargs):
        self.name = name
=======
class CustomMetal(object):
    """Placeholder for class that can be built into add() method of registries"""
    def __init__(self, name, density, mod_elast, mod_rigid, poissons_ratio):
        self.base_metal = name
>>>>>>> 0f0f9cae
        self.density = density
        self.tensile_strength = tensile_strength
        self.mod_elast = mod_elast
        for key, value in kwargs.values():
            setattr(self, key, value)


class CustomMetal(CustomMaterial):
    """Placeholder for class that can be built into add() method of registries

    Parameters
    ----------
    name : str
    density : Quantity
        [mass] / [volume]
    mod_elast : Quantity
        [force] / [area]
        Modulus of elasticity
    tensile_strength : Quantity
        [force] / [area]
    poissons_ratio : float
        Poisson's ratio (unitless)

    Other Notes
    -----------
    Use keyword arguments to freely add any other useful attributes
    """
    def __init__(self, name, density, mod_elast, tensile_strength, poissons_ratio,
                 **kwargs):
        super().__init__(self, name, density, tensile_strength, mod_elast)
        self.poissons_ratio = poissons_ratio
        for key, value in kwargs.values():
            setattr(self, key, value)

class CustomPolymer(object):
    """Placeholder for class that can be built into add() method of registries

    Parameters
    ----------
    name : str
    density : Quantity
        [mass] / [volume]
    mod_elast : Quantity
        [force] / [area]
        Modulus of elasticity
    tensile_strength : Quantity
        [force] / [area]
    poissons_ratio : float
        Poisson's ratio (unitless)

    Other Notes
    -----------
    Use keyword arguments to freely add any other useful attributes
    """



class BaseMetalRegistry(object):
    def __init__(self, unit='SI'):
        mat_props = pd.read_csv(BASE_METAL_PROPS)
        metals = mat_props['metal'].tolist()
        print(metals)
        for metal in metals:
            attr_name = metal.lower().replace(' ','_')
            mat = Metal(base_mat_alloy=metal, unit=unit)
            setattr(self, attr_name, mat)

    def add_base_metal(self, base_metal, density, modulus_elasticity, modulus_rigidity, poissons_ratio):
        metal = Metal(base_metal, density, modulus_elasticity, modulus_rigidity, poissons_ratio)
        setattr(self, base_metal, metal)

    def tolist(self):
        metals = [metal for metal in list(self.__dict__.keys()) if not metal.startswith('_')]
        return metals


class CarbonSteelRegistry(object):
    """Container of CarbonSteel instances available in library registry

    Parameters
    ----------
    unit : str, optional
        Default = 'SI"
        Allowable values: 'SI' or 'Imperial'
    """
    def __init__(self, unit='SI'):
        C_STEEL_PROPS = os.path.join(os.path.dirname(__file__), 'data', 'steel_tensile_props.csv')
        df = pd.read_csv(C_STEEL_PROPS)

        for idx in df.index:
            record = df.iloc[idx].to_dict()
            attr_name = 'aisi' + str(record['aisi']) + '_' + record['treatment'].lower()
            mat = CarbonSteel(record['aisi'], record['treatment'], unit=unit)
            setattr(self, attr_name, mat)

class StainlessSteelRegistry(object):
    """Container of StainlessSteel instances available in library registry

    Parameters
    ----------
    unit : str, optional
        Default = 'SI"
        Allowable values: 'SI' or 'Imperial'
    """
    def __init__(self, unit='SI'):
        S_STEEL_PROPS = os.path.join(os.path.dirname(__file__), 'data', 'ss_tensile_props.csv')
        df = pd.read_csv(S_STEEL_PROPS)

        for idx in df.index:
            record = df.iloc[idx].to_dict()
            attr_name = 'aisi' + str(record['aisi']) + '_' +\
                        record['structure'] + '_' + record['treatment']
            mat = StainlessSteel(record['aisi'], record['structure'], record['treatment'],
                                 unit=unit)
            setattr(self, attr_name, mat)

class PolymerRegistry(object):
    """Container of Polymer instances available in library registry

    Parameters
    ----------
    unit : str, optional
        Default = 'SI"
        Allowable values: 'SI' or 'Imperial'
    """
    def __init__(self, unit='SI'):
        POLYMER_PROPS = os.path.join(os.path.dirname(__file__), 'data', 'polymer_props.csv')
        df = pd.read_csv(POLYMER_PROPS)

        for idx in df.index:
            record = df.iloc[idx].to_dict()
            attr_name = (record['base_resin'] + '_' + record['reinforcement'])\
                .lower()\
                .replace(' ', '_')\
                .replace('/', '')
            mat = Polymer(record['base_resin'], record['reinforcement'], unit=unit)
            setattr(self, attr_name, mat)

class Polymer(object):
    """Contains attributes that are common or average to polymers (resins)

    This class depends on an in-package CSV data set. A non-registered polymer
    can be constructed with minimum properties by 'CustomPolymer' class

    Parameters
    ----------
    name : str
        Must be member of the following:
        ['ABS', 'Acetal', 'PTFE', 'Nylon 6/12', 'Polycarbonate', 'Polyester', 'Polyethylene', 'Polypropylene',
         'Polystyrene']
    reinforced : bool, optional
        Default=False, but if True, values are typical of 30% glass reinforcement
    """
    def __init__(self, name, reinforced, unit='SI'):
        POLYMER_PROPS = os.path.join(os.path.dirname(__file__), 'data', 'polymer_props.csv')
        df = pd.read_csv(POLYMER_PROPS)
        polymers = ['ABS', 'Acetal', 'PTFE', 'Nylon 6/12', 'Polycarbonate', 'Polyester', 'Polyethylene',
                    'Polypropylene', 'Polystyrene']
        if name not in polymers:
            raise NameError("'name' arg must be member of " + str(polymers))
        if reinforced:
            reinforcement = 'glass reinforced'
        else:
            reinforcement = 'unreinforced'
        props = df.loc[(df['base_resin'] == name) &
                       (df['reinforcement'] == reinforcement)].to_dict(orient='records')[0]
        self.name = name
        self.reinforced = reinforced
        self.tensile_strength = props['tensile_strength_ksi'] * units.ksi
        self.mod_flex = props['flexural_modulus_mpsi'] * units.megapsi
        self.izod_impact_notched = props['izod_impact_notched'] * (units.ftlb / units.inch)
        self.izod_impact_unnotched = props['izod_impact_unnotched'] * (units.ftlb / units.inch)
        self.specific_gravity = props['specific_gravity']
        self.mold_shrinkage = props['mold_shrinkage_pct']
        self.water_absorption_24h = props['water_absorption_24h']
        #self.thermal_exp = units.Q_(props['thermal_exp_e-5F'] * (10 ** -5), units.degF ** -1)
        self.deflection_temp = units.Q_(props['deflection_temp_f_264psi'], units.degF)
        if unit == 'SI':
            self.tensile_strength = self.tensile_strength.to(units.megapascal)
            self.mod_flex = self.mod_flex.to(units.gigapascal)
            self.izod_impact_notched = self.izod_impact_notched.to(units.newtons)
            self.izod_impact_unnotched = self.izod_impact_unnotched.to(units.newtons)
            # self.thermal_exp = self.thermal_exp.to(units.degC ** -1)  # Need to work out conversion
            self.deflection_temp = self.deflection_temp.to(units.degC)

class Metal(object):
    """Contains attributes that are common or average to base material, e.g. steel or aluminum

    This class depends on an in-package CSV data set. A non-registered base metal
    can be cr

    Attributes
    ----------
    mod_elast : Quantity
        Modulus of elasticity "E" in metric units GPa
    mod_rigid : Quantity
        Modulus of rigidity "G" in metric units GPa
    density : Quantity
    poissons_ratio : float
    base_metal : str

    Parameters
    ----------
    base_mat_alloy : str
        Base material. Allowable values = {'Aluminum', 'Beryl Copper', 'Brass', 'Bronze', 'Copper',
                                           'Gray Cast Iron', 'Magnesium', 'Nickel', 'Carbon Steel',
                                           'Alloy Steel', 'Stainless Steel', 'Titanium', 'Zinc'}
    units : str
        default = 'SI'
        Allowable values: 'SI' or 'Imperial'
    """
    def __init__(self, base_mat_alloy, unit='SI'):
        mat_props = pd.read_csv(BASE_METAL_PROPS)
        if base_mat_alloy not in mat_props['metal'].tolist():
            raise NameError('Invalid base material alloy name.')
        if unit not in ['SI', 'Imperial']:
            raise NameError("Invalid name. 'Units' arg must be 'SI' or 'Imperial'")

        mat_props.index = mat_props['metal']
        select_mat = mat_props.loc[base_mat_alloy].to_dict()
        if unit == 'SI':
            self.density = select_mat['rho'] * (units.newtons / units.kilogram)
<<<<<<< HEAD
            self.mod_elast = select_mat['e_gpa'] * units.gigapascal
            self.mod_rigid = select_mat['g_gpa'] * units.gigapascal
        else:
            self.density = select_mat['w'] * (units.lbm / units.cu_ft)
            self.mod_elast = select_mat['e_mpsi'] * units.megapsi
            self.mod_rigid = select_mat['g_mpsi'] * units.megapsi
=======
            self.modulus_elasticity = select_mat['e_gpa'] * units.gigapascal
            self.modulus_rigidity = select_mat['g_gpa'] * units.gigapascal
        else:
            self.density = select_mat['w'] * (units.lbm / units.cu_ft)
            self.modulus_elasticity = select_mat['e_mpsi'] * units.megapsi
            self.modulus_rigidity = select_mat['g_mpsi'] * units.megapsi
>>>>>>> 0f0f9cae
        self.poissons_ratio = select_mat['nu']
        self.base_metal = select_mat['metal']
        # self.coeff_therm_exp_si = select_mat['alpha_microc']

class CarbonSteel(object):
    """Contains strength attributes for common carbon steel types

    Constructed with default args, instantiates a 1015 as-rolled carbon steel

    Attributes
    ----------
    tensile_strength : float <Quantity>
        Tensile strength in corresponding units
    yield_strength : float <Quantity>
        Yield strength in corresponding units
    elongation_pct : float
        Percentage elongation
    area_reduction : float
        Reduction area
    brinell_hardness : float
        Brinell hardness value
    izod_impact : float <Quantity>
        Izod impact in corresponding joules

    Parameters
    ----------
    aisi : int, optional
        Default = 1015
        One of following: {1015, 1020, 1030, 1040, 1050, 1095, 1118, 3140, 4130, 4140, 4340, 6150,
                           8650, 8740, 9255}
    treatment : str, optional
        Default = 'As-rolled'
        One of following: {'As-rolled', 'Normalized', 'Annealed'}
    unit : str, optional
        Default = 'SI'
        Allowable values: 'SI' or 'Imperial'
    """
    def __init__(self, aisi=1015, treatment='As-rolled', unit='SI'):
        aisi_specs = [1015, 1020, 1030, 1040, 1050, 1095, 1118, 3140, 4130, 4140, 4340, 6150,
                      8650, 8740, 9255]
        treatments = ['As-rolled', 'Normalized', 'Annealed']
        if aisi not in aisi_specs:
            raise ValueError('Invalid AISI specification number. Must be member of ' +
                             str(aisi_specs))
        if treatment not in treatments:
            raise NameError('Invalid treatment name. Must be member of ' + str(treatments))
        # Grade-specific tensile properties
        C_STEEL_PROPS = os.path.join(os.path.dirname(__file__), 'data', 'steel_tensile_props.csv')
        df = pd.read_csv(C_STEEL_PROPS)
        props = df.loc[(df['aisi'] == aisi) & (df['treatment'] == treatment)] \
            .to_dict(orient='records')[0]

        # Generic Steel Properties
        mat_props = pd.read_csv(BASE_METAL_PROPS)
        mat_props.index = mat_props['metal']
        select_mat = mat_props.loc['Carbon Steel'].to_dict()

        self.base_metal = 'Carbon Steel'
        self.aisi = aisi
        self.treatment = treatment
        self.elongation_pct = props['elongation_pct']
        self.area_reduction_pct = props['area_reduction']
        self.brinell_hardness = props['brinell_hardness']
        self.poissons_ratio = select_mat['nu']
        self.base_metal = select_mat['metal']
        if unit == 'SI':
            self.density = select_mat['rho'] * (units.kg / units.cu_m)
            self.tensile_strength = props['ts_mpa'] * units.megapascal
            self.yield_strength = props['ys_mpa'] * units.megapascal
            self.izod_impact = props['izod_impact_j'] * units.joule
<<<<<<< HEAD
            self.mod_elast = select_mat['e_gpa'] * units.gigapascal
            self.mod_rigid = select_mat['g_gpa'] * units.gigapascal
=======
            self.modulus_elasticity = select_mat['e_gpa'] * units.gigapascal
            self.modulus_rigidity = select_mat['g_gpa'] * units.gigapascal
>>>>>>> 0f0f9cae
            self.coeff_therm_exp = select_mat['alpha_microc'] # TODO: add units
        elif unit == 'Imperial':
            self.density = select_mat['w'] * (units.lbm / units.cu_in)
            self.tensile_strength = props['ts_ksi'] * units.ksi
            self.yields_strength = props['ys_ksi'] * units.ksi
            self.izod_impact = (props['izod_impact_j'] * units.joules).to(units.ftlb)
<<<<<<< HEAD
            self.mod_elast = select_mat['e_mpsi'] * units.megapsi
            self.mod_rigid = select_mat['g_mpsi'] * units.megapsi
=======
            self.modulus_elasticity = select_mat['e_mpsi'] * units.megapsi
            self.modulus_rigidity = select_mat['g_mpsi'] * units.megapsi
>>>>>>> 0f0f9cae


class StainlessSteel(object):
    """Contains strength attributes for common stainless steel types

    Constructed with default args, instantiates AISI 302 austenitic stainless steel

    Attributes
    ----------
    aisi : int
        AISI specification
    structure : str
        Metallic microstructure, e.g., 'austenitic', 'martensitic', 'ferritic'
    treatment : str
        One of 'anneled', 'cold worked', heat treated'
    tensile_strength : float <Quantity>
        Ultimate tensile strength in corresponding units
    yield_strength : float <Quantity>
        Yield strength in corresponding units
    elongation : float <Quantity>
        Elongation in percentage
    izod_impact : float <Quantity>
        Izod impact in corresponding units
    durability : str
        VP, P, F, G, VG = Very Poor, Poor, Fair, Good, Very Good
    machinability : str
        VP, P, F, G, VG = Very Poor, Poor, Fair, Good, Very Good
    weldability : str
        VP, P, F, G, VG = Very Poor, Poor, Fair, Good, Very Good

    Parameters
    ----------
    aisi : int, optional
        Default = 1015
        One of following: {302, 303, 304, 310, 347, 384, 410, 414, 416, 431, 440, 430, 446}
    treatment : str, optional
        Default = 'As-rolled'
        One of following: {'As-rolled', 'Normalized', 'Annealed'}
    """
    def __init__(self, aisi=302, structure='austenitic', treatment='annealed', unit='SI'):
        aisi_specs = [302, 303, 304, 310, 347, 384, 410, 414, 416, 431, 440, 430, 446]
        if aisi not in aisi_specs:
            raise ValueError('Invalid AISI spec number. Must be member of ' + str(aisi_specs))
        if structure not in ['austenitic', 'martensitic', 'ferritic']:
            raise NameError("'structure' arg must be one of 'austenitic', 'martensitic',"
                            " 'ferritic'")
        if treatment not in ['annealed', 'cold worked', 'heat treated']:
            raise NameError("'structure' arg must be one of 'annealed', 'cold worked', "
                            "'heat treated'")
        if unit not in ['SI', 'Imperial']:
            raise NameError("'unit' arg must equal 'SI' or 'Imperial'")

        # Strength properties
        S_STEEL_PROPS = os.path.join(os.path.dirname(__file__), 'data', 'ss_tensile_props.csv')
        df = pd.read_csv(S_STEEL_PROPS)
        props = df.loc[(df['aisi'] == aisi) &
                       (df['structure'] == structure) &
                       (df['treatment'] == treatment)].to_dict(orient='records')[0]

        # Generic stainless steel properties
        mat_props = pd.read_csv(BASE_METAL_PROPS)
        mat_props.index = mat_props['metal']
        select_mat = mat_props.loc['Stainless Steel'].to_dict()

        self.poissons_ratio = select_mat['nu']
        self.base_metal = select_mat['metal']
        self.aisi = aisi
        self.structure = props['structure']
        self.treatment = props['treatment']
        self.elongation = props['el']
        self.durability = props['durability']
        self.machinability = props['machinability']
        self.weldability = props['weldability']
        if unit == 'Imperial':
            self.tensile_strength = props['uts_ksi'] * units.ksi
            self.yield_strength = props['sy_ksi'] * units.ksi
            self.mod_elast = select_mat['e_mpsi'] * units.megapsi
            self.mod_rigid = select_mat['g_mpsi'] * units.megapsi
            self.density = select_mat['w'] * units.lbm / units.cu_in
            self.izod_impact = props['izod'] * units.ftlb
        else:
            self.tensile_strength = (props['uts_ksi'] * units.ksi).to(units.MPa)
            self.yield_strength = (props['sy_ksi'] * units.ksi).to(units.MPa)
            self.mod_elast = select_mat['e_gpa'] * units.gigapascal
            self.mod_rigid = select_mat['g_gpa'] * units.gigapascal
            self.density = select_mat['rho'] * units.kilogram / units.cu_m
            self.izod_impact = (props['izod'] * units.ftlb).to(units.joules)
        # self.coeff_therm_exp_si = select_mat['alpha_microc']

class DuctileIron(object):
    def __init__(self, grade):
        pass

class GrayCastIron(object):
    def __init__(self, astm, unit='SI'):
        astm_specs = [20, 25, 30, 35, 40, 50, 60]
        if astm not in astm_specs:
            raise ValueError('Invalid ASTM specification number. Must be member of ' +
                             str(astm_specs))
        if unit not in ['SI', 'Imperial']:
            raise NameError("'unit' arg must equal 'SI' or 'Imperial'")

        # Grade-specific tensile properties
        GRAY_IRON_PROPS = os.path.join(os.path.dirname(__file__), 'data', 'graycastiron_tensile_props.csv')
        df = pd.read_csv(GRAY_IRON_PROPS)
        props = df.loc[(df['astm'] == astm)].to_dict(orient='records')[0]

        # Generic Gray Cast Iron Properties
        mat_props = pd.read_csv(BASE_METAL_PROPS)
        mat_props.index = mat_props['metal']
        select_mat = mat_props.loc['Gray Cast Iron'].to_dict()

        self.astm = astm
        self.base_metal = select_mat['metal']
        self.h_b = props['h_b']
        if unit == 'SI':
            self.density = select_mat['rho'] * (units.kg / units.cu_m)
            self.tensile_strength = props['ts_mpa'] * units.megapascal
            self.compressive_strength = props['cs_mpa'] * units.megapascal
            self.rev_bending_fatigue_lim = props['rev_bending_fat_limit_mpa'] * units.megapascal
            self.min_tensile_modulus = props['min_tensile_mod_gpa'] * units.GPa
            self.max_tensile_modulus = props['max_tensile_mod_gpa'] * units.GPa
            self.min_torsional_modulus = props['min_torsional_mod_gpa'] * units.GPa
            self.max_torsional_modulus = props['max_torsional_mod_gpa'] * units.GPa
<<<<<<< HEAD
            self.mod_elast = select_mat['e_gpa'] * units.gigapascal
            self.mod_rigid = select_mat['g_gpa'] * units.gigapascal
=======
            self.modulus_elasticity = select_mat['e_gpa'] * units.gigapascal
            self.modulus_rigidity = select_mat['g_gpa'] * units.gigapascal
>>>>>>> 0f0f9cae
        elif unit == 'Imperial':
            self.density = select_mat['w'] * (units.lbm / units.cu_in)
            self.tensile_strength = props['ts_ksi'] * units.ksi
            self.compressive_strength = props['cs_mpa'] * units.megapascal
            self.rev_bending_fatigue_lim = props['rev_bending_fat_limit_mpa'] * units.ksi
            self.min_tensile_modulus = props['min_tensile_mod_mpsi'] * units.megapsi
            self.max_tensile_modulus = props['max_tensile_mod_mpsi'] * units.megapsi
            self.min_torsional_modulus = props['min_torsional_mod_mpsi'] * units.megapsi
            self.max_torsional_modulus = props['max_torsional_mod_mpsi'] * units.megapsi
<<<<<<< HEAD
            self.mod_elast = select_mat['e_mpsi'] * units.megapsi
            self.mod_rigid = select_mat['g_mpsi'] * units.megapsi
=======
            self.modulus_elasticity = select_mat['e_mpsi'] * units.megapsi
            self.modulus_rigidity = select_mat['g_mpsi'] * units.megapsi
>>>>>>> 0f0f9cae


class WroughtAluminum(object):
    def __init__(self, grade):
        pass


class CastAluminum(object):
    def __init__(self, grade):
        pass

if __name__ == '__main__':
    generic_carbon_steel = Metal('Carbon Steel')
    specific_carbon_steel = CarbonSteel()
    specific_stainless_steel = StainlessSteel()
    specific_cast_iron = GrayCastIron(25)
<<<<<<< HEAD
    specific_polymer = Polymer('ABS', False)
=======
>>>>>>> 0f0f9cae
    base_registry = BaseMetalRegistry()
    cs_registry = CarbonSteelRegistry()
    ss_registry = StainlessSteelRegistry()
    polymer_registry = PolymerRegistry()
    print(generic_carbon_steel.__dict__)
    print(specific_carbon_steel.__dict__)
    print(specific_stainless_steel.__dict__)
    print(specific_polymer.__dict__)
    print(base_registry.__dict__)
    print(ss_registry.__dict__)
    print(cs_registry.__dict__)
    print(polymer_registry.__dict__)<|MERGE_RESOLUTION|>--- conflicted
+++ resolved
@@ -11,7 +11,6 @@
 BASE_METAL_PROPS = os.path.join(os.path.dirname(__file__), 'data', 'base_metal_props.csv')
 
 
-<<<<<<< HEAD
 class CustomMaterial(object):
     """Base material class, which covers metals and nonmetals
 
@@ -32,12 +31,6 @@
     """
     def __init__(self, name, density, tensile_strength, mod_elast, **kwargs):
         self.name = name
-=======
-class CustomMetal(object):
-    """Placeholder for class that can be built into add() method of registries"""
-    def __init__(self, name, density, mod_elast, mod_rigid, poissons_ratio):
-        self.base_metal = name
->>>>>>> 0f0f9cae
         self.density = density
         self.tensile_strength = tensile_strength
         self.mod_elast = mod_elast
@@ -260,21 +253,13 @@
         select_mat = mat_props.loc[base_mat_alloy].to_dict()
         if unit == 'SI':
             self.density = select_mat['rho'] * (units.newtons / units.kilogram)
-<<<<<<< HEAD
             self.mod_elast = select_mat['e_gpa'] * units.gigapascal
             self.mod_rigid = select_mat['g_gpa'] * units.gigapascal
         else:
             self.density = select_mat['w'] * (units.lbm / units.cu_ft)
             self.mod_elast = select_mat['e_mpsi'] * units.megapsi
             self.mod_rigid = select_mat['g_mpsi'] * units.megapsi
-=======
-            self.modulus_elasticity = select_mat['e_gpa'] * units.gigapascal
-            self.modulus_rigidity = select_mat['g_gpa'] * units.gigapascal
-        else:
-            self.density = select_mat['w'] * (units.lbm / units.cu_ft)
-            self.modulus_elasticity = select_mat['e_mpsi'] * units.megapsi
-            self.modulus_rigidity = select_mat['g_mpsi'] * units.megapsi
->>>>>>> 0f0f9cae
+
         self.poissons_ratio = select_mat['nu']
         self.base_metal = select_mat['metal']
         # self.coeff_therm_exp_si = select_mat['alpha_microc']
@@ -345,26 +330,16 @@
             self.tensile_strength = props['ts_mpa'] * units.megapascal
             self.yield_strength = props['ys_mpa'] * units.megapascal
             self.izod_impact = props['izod_impact_j'] * units.joule
-<<<<<<< HEAD
             self.mod_elast = select_mat['e_gpa'] * units.gigapascal
             self.mod_rigid = select_mat['g_gpa'] * units.gigapascal
-=======
-            self.modulus_elasticity = select_mat['e_gpa'] * units.gigapascal
-            self.modulus_rigidity = select_mat['g_gpa'] * units.gigapascal
->>>>>>> 0f0f9cae
             self.coeff_therm_exp = select_mat['alpha_microc'] # TODO: add units
         elif unit == 'Imperial':
             self.density = select_mat['w'] * (units.lbm / units.cu_in)
             self.tensile_strength = props['ts_ksi'] * units.ksi
             self.yields_strength = props['ys_ksi'] * units.ksi
             self.izod_impact = (props['izod_impact_j'] * units.joules).to(units.ftlb)
-<<<<<<< HEAD
             self.mod_elast = select_mat['e_mpsi'] * units.megapsi
             self.mod_rigid = select_mat['g_mpsi'] * units.megapsi
-=======
-            self.modulus_elasticity = select_mat['e_mpsi'] * units.megapsi
-            self.modulus_rigidity = select_mat['g_mpsi'] * units.megapsi
->>>>>>> 0f0f9cae
 
 
 class StainlessSteel(object):
@@ -489,13 +464,8 @@
             self.max_tensile_modulus = props['max_tensile_mod_gpa'] * units.GPa
             self.min_torsional_modulus = props['min_torsional_mod_gpa'] * units.GPa
             self.max_torsional_modulus = props['max_torsional_mod_gpa'] * units.GPa
-<<<<<<< HEAD
             self.mod_elast = select_mat['e_gpa'] * units.gigapascal
             self.mod_rigid = select_mat['g_gpa'] * units.gigapascal
-=======
-            self.modulus_elasticity = select_mat['e_gpa'] * units.gigapascal
-            self.modulus_rigidity = select_mat['g_gpa'] * units.gigapascal
->>>>>>> 0f0f9cae
         elif unit == 'Imperial':
             self.density = select_mat['w'] * (units.lbm / units.cu_in)
             self.tensile_strength = props['ts_ksi'] * units.ksi
@@ -505,13 +475,8 @@
             self.max_tensile_modulus = props['max_tensile_mod_mpsi'] * units.megapsi
             self.min_torsional_modulus = props['min_torsional_mod_mpsi'] * units.megapsi
             self.max_torsional_modulus = props['max_torsional_mod_mpsi'] * units.megapsi
-<<<<<<< HEAD
             self.mod_elast = select_mat['e_mpsi'] * units.megapsi
             self.mod_rigid = select_mat['g_mpsi'] * units.megapsi
-=======
-            self.modulus_elasticity = select_mat['e_mpsi'] * units.megapsi
-            self.modulus_rigidity = select_mat['g_mpsi'] * units.megapsi
->>>>>>> 0f0f9cae
 
 
 class WroughtAluminum(object):
@@ -528,10 +493,7 @@
     specific_carbon_steel = CarbonSteel()
     specific_stainless_steel = StainlessSteel()
     specific_cast_iron = GrayCastIron(25)
-<<<<<<< HEAD
     specific_polymer = Polymer('ABS', False)
-=======
->>>>>>> 0f0f9cae
     base_registry = BaseMetalRegistry()
     cs_registry = CarbonSteelRegistry()
     ss_registry = StainlessSteelRegistry()
